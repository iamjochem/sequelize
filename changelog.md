<<<<<<< HEAD
# v2.0.0 (alpha1) #
- [FEATURE] async validations. [#580](https://github.com/sequelize/sequelize/pull/580). thanks to Interlock

# v1.7.0 #
=======
Notice: All 1.7.x changed are present in 2.0.x aswell

# v1.7.0-beta8
- max()/min() now supports dates [#1200](https://github.com/sequelize/sequelize/pull/1200)
- findAndCountAll now supports the include option

#### Backwards compatibility changes
- You will now need to include the relevant subtables to query on them in finders (find/findAll)
- Subquery logic no longer depends on where objects with keys containing '.', instead where options on the include options [#1199](https://github.com/sequelize/sequelize/pull/1199)

# v1.7.0-beta7 #
- Nested eager loading / prefetching is now supported. [Docs](http://sequelizejs.com/docs/latest/models#nested-eager-loading)
- Eager loading / prefetching now supports inner joins and extending the ON statement [#1199](https://github.com/sequelize/sequelize/pull/1199)
- Eager loading / prefetching now returns the attributes of through models aswell [#1198](https://github.com/sequelize/sequelize/pull/1198)
- New set/get/changed/previous feature [#1182](https://github.com/sequelize/sequelize/pull/1182)
- Various bug fixes 

#### Backwards compatibility changes
None

# v1.7.0-beta1 #
>>>>>>> ab8850e6
- [DEPENDENCIES] Upgraded validator for IPv6 support. [#603](https://github.com/sequelize/sequelize/pull/603). thanks to durango
- [DEPENDENCIES] replaced underscore by lodash. [#954](https://github.com/sequelize/sequelize/pull/594). thanks to durango
- [DEPENDENCIES] Upgraded pg to 2.0.0. [#711](https://github.com/sequelize/sequelize/pull/711). thanks to durango
- [DEPENDENCIES] Upgraded command to 2.0.0 and generic-pool to 2.0.4. thanks to durango
- [DEPENDENCIES] No longer require semver. thanks to durango
- [BUG] Fix string escape with postgresql on raw SQL queries. [#586](https://github.com/sequelize/sequelize/pull/586). thanks to zanamixx
- [BUG] "order by" is now after "group by". [#585](https://github.com/sequelize/sequelize/pull/585). thanks to mekanics
- [BUG] Added decimal support for min/max. [#583](https://github.com/sequelize/sequelize/pull/583). thanks to durango
- [BUG] Null dates don't break SQLite anymore. [#572](https://github.com/sequelize/sequelize/pull/572). thanks to mweibel
- [BUG] Correctly handle booleans in MySQL. [#608](https://github.com/sequelize/sequelize/pull/608). Thanks to terraflubb
- [BUG] Fixed empty where conditions in MySQL. [#619](https://github.com/sequelize/sequelize/pull/619). Thanks to terraflubb
- [BUG] Allow overriding of default columns. [#635](https://github.com/sequelize/sequelize/pull/635). Thanks to sevastos
- [BUG] Fix where params for belongsTo [#658](https://github.com/sequelize/sequelize/pull/658). Thanks to mweibel
- [BUG] Default ports are now declared in the connector manager, which means the default port for PG correctly becomes 5432. [#633](https://github.com/sequelize/sequelize/issues/633). durango
- [BUG] Columns with type BOOLEAN were always added to toJSON output, even if they were not selected [see](https://gist.github.com/gchaincl/45aca14e93934bf4a05e). janmeier
- [BUG] Hstore is now fully supported [#695](https://github.com/sequelize/sequelize/pull/695). thanks to tadman
- [BUG] Correct join table name for tables with custom names [#698](https://github.com/sequelize/sequelize/pull/698). thanks to jjclark1982
- [BUG] PostgreSQL should now be able to insert empty arrays with typecasting. [#718](https://github.com/sequelize/sequelize/pull/718). thanks to durango
- [BUG] Fields should be escaped by quoteIdentifier for max/min functions which allows SQL reserved keywords to be used. [#719](https://github.com/sequelize/sequelize/pull/719). thanks to durango
- [BUG] Fixed bug when trying to save objects with eagerly loaded attributes [#716](https://github.com/sequelize/sequelize/pull/716). thanks to iamjochen
- [BUG] Strings for .find() should be fixed. Also added support for string primary keys to be found easily. [#737](https://github.com/sequelize/sequelize/pull/737). thanks to durango
- [BUG] bulkCreate would have problems with a disparate field list [#738](https://github.com/sequelize/sequelize/pull/738). thanks to durango
- [BUG] Fixed problems with quoteIdentifiers and {raw: false} option on raw queries [#751](https://github.com/sequelize/sequelize/pull/751). thanks to janmeier
- [BUG] Fixed SQL escaping with sqlite and unified escaping [#700](https://github.com/sequelize/sequelize/pull/700). thanks to PiPeep
- [BUG] Fixed Postgres' pools [ff57af63](https://github.com/sequelize/sequelize/commit/ff57af63c2eb395b4828a5984a22984acdc2a5e1)
- [BUG] Fixed BLOB/TEXT columns having a default value declared in MySQL [#793](https://github.com/sequelize/sequelize/pull/793). thanks to durango
- [BUG] You can now use .find() on any single integer primary key when throwing just a number as an argument [#796](https://github.com/sequelize/sequelize/pull/796). thanks to durango
- [BUG] Adding unique to a column for Postgres in the migrator should be fixed [#795](https://github.com/sequelize/sequelize/pull/795). thanks to durango
- [BUG] For MySQL users, if their collation allows case insensitivity then allow enums to be case insensitive as well [#794](https://github.com/sequelize/sequelize/pull/794). thanks to durango
- [BUG] Custom primary key (not keys, just singular) should no longer be a problem for models when using any of the data retrievals with just a number or through associations [#771](https://github.com/sequelize/sequelize/pull/771). thanks to sdephold & durango
- [BUG] Default schemas should now be utilized when describing tables [#812](https://github.com/sequelize/sequelize/pull/812). thanks to durango
- [BUG] Fixed eager loading for many-to-many associations. [#834](https://github.com/sequelize/sequelize/pull/834). thanks to lemon-tree
- [BUG] allowNull: true enums can now be null [#857](https://github.com/sequelize/sequelize/pull/857). thanks to durango
- [BUG] Fixes Postgres' ability to search within arrays. [#879](https://github.com/sequelize/sequelize/pull/879). thanks to durango
- [BUG] Find and finAll would modify the options objects, now the objects are cloned at the start of the method [#884](https://github.com/sequelize/sequelize/pull/884) thanks to janmeier. Improved in [#899](https://github.com/sequelize/sequelize/pull/899) thanks to hackwaly
- [BUG] Add support for typed arrays in SqlString.escape and SqlString.arrayToList [#891](https://github.com/sequelize/sequelize/pull/891). thanks to LJ1102
- [BUG] Postgres requires empty array to be explicitly cast on update [#890](https://github.com/sequelize/sequelize/pull/890). thanks to robraux
- [BUG] Added tests & bugfixes for DAO-Factory.update and array of values in where clause [#880](https://github.com/sequelize/sequelize/pull/880). thanks to domasx2
- [BUG] sqlite no longer leaks a global `db` variable [#900](https://github.com/sequelize/sequelize/pull/900). thanks to xming
- [BUG] Fix for counts queries with no result [#906](https://github.com/sequelize/sequelize/pull/906). thanks to iamjochem
- [BUG] Allow include when the same table is referenced multiple times using hasMany [#913](https://github.com/sequelize/sequelize/pull/913). thanks to janmeier
- [BUG] Allow definition of defaultValue for the timestamp columns (createdAt, updatedAt, deletedAt) [#930](https://github.com/sequelize/sequelize/pull/930). Thank to durango
- [BUG] Don't delete foreign keys of many-to-many associations, if still needed. [#961](https://github.com/sequelize/sequelize/pull/961). thanks to sdepold
- [BUG] Update timestamps when incrementing and decrementing [#1023](https://github.com/sequelize/sequelize/pull/1023). durango
- [FEATURE] Validate a model before it gets saved. [#601](https://github.com/sequelize/sequelize/pull/601). thanks to durango
- [FEATURE] Schematics. [#564](https://github.com/sequelize/sequelize/pull/564). thanks to durango
- [FEATURE] Foreign key constraints. [#595](https://github.com/sequelize/sequelize/pull/595). thanks to optilude
- [FEATURE] Support for bulk insert (`<DAOFactory>.bulkCreate()`, update (`<DAOFactory>.update()`) and delete (`<DAOFactory>.destroy()`) [#569](https://github.com/sequelize/sequelize/pull/569). thanks to optilude
- [FEATURE] Add an extra `queryOptions` parameter to `DAOFactory.find` and `DAOFactory.findAll`. This allows a user to specify `{ raw: true }`, meaning that the raw result should be returned, instead of built DAOs. Usefull for queries returning large datasets, see [#611](https://github.com/sequelize/sequelize/pull/611) janmeier
- [FEATURE] Added convenient data types. [#616](https://github.com/sequelize/sequelize/pull/616). Thanks to Costent
- [FEATURE] Binary is more verbose now. [#612](https://github.com/sequelize/sequelize/pull/612). Thanks to terraflubb
- [FEATURE] Promises/A support. [#626](https://github.com/sequelize/sequelize/pull/626). Thanks to kevinbeaty
- [FEATURE] Added Getters/Setters method for DAO. [#538](https://github.com/sequelize/sequelize/pull/538). Thanks to iamjochem
- [FEATURE] Added model wide validations. [#640](https://github.com/sequelize/sequelize/pull/640). Thanks to tremby
- [FEATURE] `findOrCreate` now returns an additional flag (`created`), that is true if a model was created, and false if it was found [#648](https://github.com/sequelize/sequelize/pull/648). janmeier
- [FEATURE] Field and table comments for MySQL and PG. [#523](https://github.com/sequelize/sequelize/pull/523). MySQL by iamjochen. PG by janmeier
- [FEATURE] BigInts can now be used for autoincrement/serial columns. [#673](https://github.com/sequelize/sequelize/pull/673). thanks to sevastos
- [FEATURE] Use moment for better postgres timestamp strings. [#710](https://github.com/sequelize/sequelize/pull/710). Thanks to seth-admittedly
- [FEATURE] Keep milliseconds in timestamps for postgres. [#712](https://github.com/sequelize/sequelize/pull/712). Thanks to seth-admittedly
- [FEATURE] You can now set lingo's language through Sequelize. [#713](https://github.com/sequelize/sequelize/pull/713). Thanks to durango
- [FEATURE] Added a `findAndCountAll`, useful for pagination. [#533](https://github.com/sequelize/sequelize/pull/533). Thanks to iamjochen
- [FEATURE] Made explicit migrations possible. [#728](https://github.com/sequelize/sequelize/pull/728). Thanks to freezy
- [FEATURE] Added support for where clauses containing !=, < etc. and support for date ranges  [#727](https://github.com/sequelize/sequelize/pull/727). Thanks to durango
- [FEATURE] Added support for model instances being referenced [#761](https://github.com/sequelize/sequelize/pull/761) thanks to sdepold
- [FEATURE] Added support for specifying the path to load a module for a dialect. [#766](https://github.com/sequelize/sequelize/pull/766) thanks to sonnym.
- [FEATURE] Drop index if exists has been added to sqlite [#766](https://github.com/sequelize/sequelize/pull/776) thanks to coderbuzz
- [FEATURE] bulkCreate() now has a third argument which gives you the ability to validate each row before attempting to bulkInsert [#797](https://github.com/sequelize/sequelize/pull/797). thanks to durango
- [FEATURE] Added `isDirty` to model instances. [#798](https://github.com/sequelize/sequelize/pull/798). Thanks to mstorgaard
- [FEATURE] Added possibility to use env variable for the database connection. [#784](https://github.com/sequelize/sequelize/pull/784). Thanks to sykopomp.
- [FEATURE] Blob support. janmeier
- [FEATURE] We can now define our own custom timestamp columns [#856](https://github.com/sequelize/sequelize/pull/856). thanks to durango
- [FEATURE] Scopes. [#748](https://github.com/sequelize/sequelize/pull/748). durango
- [FEATURE] Model#find() / Model#findAll() is now working with strings. [#855](https://github.com/sequelize/sequelize/pull/855). Thanks to whito.
- [FEATURE] Shortcut method for getting a defined model. [#868](https://github.com/sequelize/sequelize/pull/868). Thanks to jwilm.
- [FEATURE] Added Sequelize.fn() and Sequelize.col() to properly call columns and functions within Sequelize. [#882](https://github.com/sequelize/sequelize/pull/882). thanks to janmeier
- [FEATURE] Sequelize.import supports relative paths. [#901](https://github.com/sequelize/sequelize/pull/901). thanks to accerqueira.
- [FEATURE] Sequelize.import can now handle functions. [#911](https://github.com/sequelize/sequelize/pull/911). Thanks to davidrivera.
- [FEATURE] Uses sequelize.fn and sequelize.col functionality to allow you to use the value of another column or a function when updating. It also allows you to use a function as a default value when supported (in sqlite and postgres). [#928](https://github.com/sequelize/sequelize/pull/928). thanks to janmeier
- [FEATURE] Added possibility to pass options to node-mysql. [#929](https://github.com/sequelize/sequelize/pull/929). thanks to poying
- [FEATURE] Triggers for Postgres. [#915](https://github.com/sequelize/sequelize/pull/915). Thanks to jonathana.
- [FEATURE] Support for join tables. [#877](https://github.com/sequelize/sequelize/pull/877). Thanks to janmeier.
- [FEATURE] Support for hooks. [#894](https://github.com/sequelize/sequelize/pull/894). Thanks to durango.
- [FEATURE] Support for literals and casts. [#950](https://github.com/sequelize/sequelize/pull/950). Thanks to durango.
- [FEATURE] Model#findOrBuild. [#960](https://github.com/sequelize/sequelize/pull/960). Thanks to durango.
- [FEATURE] Support for MariaDB. [#948](https://github.com/sequelize/sequelize/pull/948). Thanks to reedog117 and janmeier.
- [FEATURE] Filter through associations. [#991](https://github.com/sequelize/sequelize/pull/991). Thanks to snit-ram.
- [FEATURE] Possibility to disable loging for .sync [#937](https://github.com/sequelize/sequelize/pull/937). Thanks to durango
- [FEATURE] Support for transactions. [1062](https://github.com/sequelize/sequelize/pull/1062).
- [REFACTORING] hasMany now uses a single SQL statement when creating and destroying associations, instead of removing each association seperately [690](https://github.com/sequelize/sequelize/pull/690). Inspired by [#104](https://github.com/sequelize/sequelize/issues/104). janmeier
- [REFACTORING] Consistent handling of offset across dialects. Offset is now always applied, and limit is set to max table size of not limit is given [#725](https://github.com/sequelize/sequelize/pull/725). janmeier
- [REFACTORING] Moved Jasmine to Buster and then Buster to Mocha + Chai. sdepold and durango

# v1.6.0 #
- [DEPENDENCIES] upgrade mysql to alpha7. You *MUST* use this version or newer for DATETIMEs to work
- [DEPENDENCIES] upgraded most dependencies. most important: mysql was upgraded to 2.0.0-alpha-3
- [DEPENDENCIES] mysql is now an optional dependency. #355 (thanks to clkao)
- [REFACTORING] separated tests for dialects
- [REFACTORING] reduced number of sql queries used for adding an element to a N:M association. #449 (thanks to innofluence/janmeier)
- [REFACTORING] dropped support for synchronous migrations. added third parameter which needs to get called once the migration has been finished. also this adds support for asynchronous actions in migrations.
- [OTHERS] code was formatted to fit the latest code style guidelines (thanks to durango)
- [OTHERS] Explicitly target ./docs folder for generate-docs script. #444 (thanks to carsondarling)
- [OTHERS] Overwrite existing daoFactoryDefinition if there already has been one. (thanks to robraux)
- [BUG] fixed wrong version in sequelize binary
- [BUG] local options have higher priority than global options (thanks to guersam)
- [BUG] fixed where clause when passing an empty array (thanks to kbackowski)
- [BUG] fixed updateAttributes for models/tables without primary key (thanks to durango)
- [BUG] fixed the location of the foreign key when using belongsTo (thanks to ricardograca)
- [BUG] don't return timestamps if only specific attributes have been seleceted (thanks to ricardograca)
- [BUG] fixed removeColumn for sqlite
- [BUG] fixed date equality check for instances. (thanks to solotimes)
- [FEATURE] added association prefetching /eager loading for find and findAll. #465
- [FEATURE] it's now possible to use callbacks of async functions inside migrations (thanks to mphilpot)
- [FEATURE] improved comfort of sequelize.query. just pass an sql string to it and wait for the result
- [FEATURE] Migrations now understand NODE_ENV (thanks to gavri)
- [FEATURE] Performance improvements (thanks to Mick-Hansen and janmeier from innofluence)
- [FEATURE] Model.find and Model.findAll can now take a String with an ID. (thanks to ghernandez345)
- [FEATURE] Compatibility for JSON-like strings in Postgres (thanks to aslakhellesoy)
- [FEATURE] honor maxConcurrentQueries option (thanks to dchester)
- [FEATURE] added support for stored procedures (inspired by wuyuntao)
- [FEATURE] added possibility to use pg lib's native api (thanks to denysonique)
- [FEATURE] added possibility to define the attributes of received associations (thanks to joshm)
- [FEATURE] added findOrCreate, which returns a the already existing instance or creates one (thanks to eveiga)
- [FEATURE] minConnections option for MySQL pooling (thanks to dominiklessel)
- [FEATURE] added BIGINT data type which is treated like a string (thanks to adamsch1)
- [FEATURE] experimental support for read replication for mysql (thanks to Janzeh)
- [FEATURE] allow definition of a models table name (thanks to slamkajs)
- [FEATURE] allow usage of enums. #440 (thanks to KevinMartin)
- [FEATURE] allows updateAttributes to target specific fields only (thanks to Pasvaz)
- [FEATURE] timestamps are now stored as UTC. #461 (thanks to innofluence/janmeier)
- [FEATURE] results of raw queries are parsed with dottie. #468 (thanks to kozze89)
- [FEATURE] support for array serialization. pg only. #443 (thanks to clkao)
- [FEATURE] add increment and decrement methods on dao. #408 (thanks to janmeier/innofluence)
- [FEATURE] unified the result of describeTable
- [FEATURE] add support for decimals (thanks to alexyoung)
- [FEATURE] added DAO.reload(), which updates the attributes of the DAO in-place (as opposed to doing having to do a find() and returning a new model)

# v1.5.0 #
- [REFACTORING] use underscore functions for Utils.isHash (thanks to Mick-Hansen/innofluence)
- [REFACTORING] removed the 'failure' event and replaced it with 'error'
- [BUG] fixed booleans for sqlite (thanks to vlmonk)
- [BUG] obsolete reference attribute for many-to-many associations are removed correctly
- [BUG] associations can be cleared via passing null to the set method
- [BUG] "fixed" quota handling (thanks to dgf)
- [BUG] fixed destroy in postgresql (thanks to robraux)
- [FEATURE] added possibility to set protocol and to remove port from postgresql connection uri (thanks to danielschwartz)
- [FEATURE] added possibility to not use a junction table for many-to-many associations on the same table (thanks to janmeier/innofluence)
- [FEATURE] results of the `import` method is now cached (thanks to janmeier/innofluence)
- [FEATURE] added possibility to check if a specific object or a whole bunch of objects is currently associated with another object (thanks to janmeier/innofluence)
- [FEATURE] added possibility to globally disable adding of NULL values to sql queries (thanks to janmeier/innofluence)
- [FEATURE] Model.create can now also be used to specify values for mass assignment (thanks to janmeier/innofluence)
- [FEATURE] QueryChainer will now provide the results of the added emitters in the order the emitters have been added (thanks to LaurentZuijdwijk and me ;))
- [FEATURE] QueryChainer can now be initialized with serial items
- [FEATURE] node 0.8 compatibility
- [FEATURE] added options to hasMany getters (thanks to janmeier/innofluence)
- [FEATURE] pooling option is now correctly passed to postgres (thanks to megshark)

# v1.4.1 #
- [DEPRECATION] Added deprecation warning for node < v0.6.
- [FEATURE] added selective saving of instances (thanks to kioopi)
- [FEATURE] added command to binary for creating a migration skeleton with current timestamp
- [FEATURE] added `complete` function for each finder method (thanks to sstoiana)
- [BUG] fixed quotation for sqlite statements (thanks to vlmonk)
- [BUG] fixed timestamp parsing in migratios (thanks to grn)
- [FEATURE] added consistent logging behaviour to postgres (thanks to reacuna)

# v1.4.0 #
- [BUG] fixed booleans in sqlite (thanks to alexstrat)
- [BUG] fixed forced sync of many-to-many associations (thanks to SirUli)
- [FEATURE] objects are now compatible to JSON.stringify. (thanks to grayt0r)
- [FEATURE] When instantiating the sequelize object, you can now pass a function to logging. This allows you to customize the logging behavior. Default is now: console.log (thanks to kenperkins)
- [BUG] The default logging is still console.log but is wrapped after initialization as it crashes node < 0.6.x.
- [FEATURE] postgresql support. (thanks to swoodtke)
- [FEATURE] connection-pooling for mysql. (thanks to megshark)
- [FEATURE] added possibility to define NOW as default value for date data-types. Use Sequelize.NOW as defaultValue
- [BUG] Fixed date handling in sqlite (thanks to iizukanao)

# v1.3.7 #
- [BUG] fixed issue where multiple belongsTo or hasOne associations to the same table overwrite each other
- [BUG] fixed memory leaks (thanks to megshark)

# v1.3.6 #
- [BUG] don't update an existing updatedAt-attribute if timestamps option for a DAO is false

# v1.3.5 #
- [BUG] fixed missed DAO renaming in migrations (thanks to nov)

# v1.3.4 #
- [REFACTORING] renamed Model/ModelFactory/ModelFactoryManager to DAO/DAOFactory/DAOFactoryManager
- [IMPROVEMENT] `npm test` will run the test suite (thanks to gabrielfalcao)
- [IMPROVEMENT] documentation about setting up local development environment (thanks to gabrielfalcao)
- [REFACTORING] removed updatedAt + createdAt from SequelizeMeta

# v1.3.3 #
- [BUG] fixed sql-event emitter in all possible locations (thanks to megshark)

# v1.3.2 #
- [FEATURE] sqlite is now emitting the 'sql'-event as well (thanks to megshark)

# v1.3.1 #
- [REFACTORING] renamed ModelManager to ModelFactoryManager
- [IMPROVEMENT] decreased delay of CustomEventEmitter execution from 5ms to 1ms
- [IMPROVEMENT] improved performance of association handling (many-to-many) (thanks to magshark)
- [FEATURE] added possibility to specify name of the join table (thanks to magshark)
- [FEATURE] mysql is emitting a 'sql'-event when executing a query
- [BUG] correctly delete existing SequelizeMeta entry from database after undoing migration
- [BUG] fix path of migration files in executable (thanks to bcg)

# v1.3.0 #
- [REFACTORING] Model#all is now a function and not a getter.
- [REFACTORING] Renamed ModelDefinition to ModelFactory
- [REFACTORING] Private method scoping; Attributes are still public
- [REFACTORING] Use the new util module for node 0.6.2
- [FEATURE] QueryChainer can now run serially
- [FEATURE] Association definition is chainable: Person.hasOne(House).hasMany(Address)
- [FEATURE] Validations (Thanks to [hiddentao](https://github.com/hiddentao))
- [FEATURE] jQuery-like event listeners: .success(callback) and .error(callback)
- [FEATURE] aliasing for select queries: Model.find({ where: 'id = 1', attributes: ['id', ['name', 'username']] }) ==> will return the user's name as username
- [FEATURE] cross-database support. currently supported: mysql, sqlite
- [FEATURE] migrations
- [TEST] removed all expresso tests and converted them to jasmine

# v1.2.1 #
- [REFACTORING] renamed the global options for sync, query and define on sequelize; before: options.queryOptions; now: options.query
- [FEATURE] allow definition of charset via global define option in sequelize or via charset option in sequelize.define
- [FEATURE] allow definition of mysql engine via global define option in sequelize or via engine option in sequelize.define; default is InnoDB now
- [FEATURE] find and findAll will now search in a list of values via: Model.findAll({where: { id: [1,2,3] }}); will return all models with id 1, 2 and 3
- [TEST] force latin1 charset for travis

# v1.2.0 #
- [FEATURE] min/max function for models, which return the min/max value in a column
- [FEATURE] getModel for modelManager for getting a model without storing it in a variable; use it via sequelize.modelManager.getModel('User')
- [TEST] test suite refactoring for jasmine

# v1.1.4 #
- [BUG] tables with identical prefix (e.g. wp_) can now be used in many-to-many associations

# v1.1.3 #
- [BUG] scoped options in model => a model can now have the attribute options
- [FEATURE] added drop method for sequelize, that drops all currently registered tables

# v1.1.2 #
- [BUG] prevent malfunction after being idle

# v1.1.1 #
- [BUG] fixed memory leaks
- [FEATURE] added query queueing (adjustable via maxConcurrentQueries in config; default: 50)

# v1.1.0 #
- [BUG] defaultValue 0 is now working
- [REMOVED] mysql-pool usage (will give it a new try later)
- [CHORE] updated node-mysql to 0.9.4

# v1.0.2 #
- [BUG] Fixed where clause generation for models with explicit primary keys (allanca)
- [BUG] Set insertId for non-default auto increment fields (allanca)

# v1.0.1 #
- [FEATURE] Added Model.count(callback), which returns the number of elements saved in the database
- [BUG] Fixed self associations

# v1.0.0 #
- complete rewrite
- added new emitter syntax
- sql injection protection
- select now supports hash usage of where
- select now supports array usage of where
- added a lot of options to find/findAll
- Wrapped queries correctly using `foo`
- using expresso 0.7.2
- moved config for test database into seperated config file
- Added method for adding and deleting single associations

# v0.4.3 #
- renamed loadAssociatedData to fetchAssociations
- renamed Model#associatedData to fetchedAssociations
- added fetchAssociations to finder methods
- store data found by finder method in the associatedData hash + grep them from there if reload is not forced
- added option to sequelize constructor for disabling the pluralization of tablenames: disableTableNameModification
- allow array as value for chainQueries => Sequelize.chainQueries([save: [a,b,c]], callback)
- remove the usage of an array => Sequelize.chainQueries({save: a}, {destroy: b}, callback)

# v0.4.2 #
- fixed bugs from 0.4.1
- added the model instance method loadAssociatedData which adds the hash Model#associatedData to an instance which contains all associated data

# v0.4.1 #
- THIS UPDATE CHANGES TABLE STRUCTURES MASSIVELY!
- MAKE SURE TO DROP YOUR CURRENT TABLES AND LET THEM CREATE AGAIN!

- names of many-to-many-association-tables are chosen from passed association names
- foreign keys are chosen from passed association name
- added many-to-many association on the same model
- added hasManyAndBelongsTo
- added hasOneAndBelongsTo
- nodejs-mysql-native 0.4.2

# v0.4.0 #
- added error handling when defining invalid database credentials
- Sequelize#sync, Sequelize#drop, model#sync, model#drop returns errors via callback
- code is now located under lib/sequelize to use it with nDistro
- added possibility to use non default mysql database (host/port)
- added error handling when defining invalid database port/host
- schema definitions can now contain default values and null allowance
- database credentials can now also contain an empty / no password

# v0.3.0 #
- added possibility to define class and instance methods for models
- added import method for loading model definition from a file

# v0.2.6 #
- refactored Sequelize to fit CommonJS module conventions

# v0.2.5 #
- added BOOLEAN type
- added FLOAT type
- fixed DATE type issue
- fixed npm package

# v0.2.4 #
- fixed bug when using cross associated tables (many to many associations)

# v0.2.3 #
- added latest mysql connection library
  - fixed id handling on save
  - fixed text handling (varchar > 255; text)
- using the inflection library for naming tables more convenient
- Sequelize.TEXT is now using MySQL datatype TEXT instead of varchar(4000)

# v0.2.2 #
- released project as npm package

# v0.2.1 #
- fixed date bug

# v0.2.0 #
- added methods for setting associations
- added method for chaining an arbitraty amount of queries

# v0.1.0 #
- first stable version
- implemented all basic functions
- associations are working
<|MERGE_RESOLUTION|>--- conflicted
+++ resolved
@@ -1,10 +1,7 @@
-<<<<<<< HEAD
+Notice: All 1.7.x changed are present in 2.0.x aswell
+
 # v2.0.0 (alpha1) #
 - [FEATURE] async validations. [#580](https://github.com/sequelize/sequelize/pull/580). thanks to Interlock
-
-# v1.7.0 #
-=======
-Notice: All 1.7.x changed are present in 2.0.x aswell
 
 # v1.7.0-beta8
 - max()/min() now supports dates [#1200](https://github.com/sequelize/sequelize/pull/1200)
@@ -25,7 +22,6 @@
 None
 
 # v1.7.0-beta1 #
->>>>>>> ab8850e6
 - [DEPENDENCIES] Upgraded validator for IPv6 support. [#603](https://github.com/sequelize/sequelize/pull/603). thanks to durango
 - [DEPENDENCIES] replaced underscore by lodash. [#954](https://github.com/sequelize/sequelize/pull/594). thanks to durango
 - [DEPENDENCIES] Upgraded pg to 2.0.0. [#711](https://github.com/sequelize/sequelize/pull/711). thanks to durango
