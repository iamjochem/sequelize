--- conflicted
+++ resolved
@@ -75,13 +75,8 @@
 
       Photo.sync({ force: true }).success(function() {
         sequelize.getQueryInterface().showAllTables().success(function(tableNames) {
-<<<<<<< HEAD
-          expect(tableNames.indexOf('photos') !== -1).toBeTruthy()
-          done();
-=======
           expect(tableNames).toContain('photos')
           done()
->>>>>>> 5d4227ce
         })
       })
     })
